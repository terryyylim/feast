--- conflicted
+++ resolved
@@ -34,11 +34,8 @@
 from feast.core.CoreService_pb2 import (
     GetFeastCoreVersionResponse,
     GetFeatureSetResponse,
-<<<<<<< HEAD
     ListFeaturesResponse,
-=======
     ListFeatureSetsResponse,
->>>>>>> a5bd8775
     ListIngestionJobsResponse,
 )
 from feast.core.FeatureSet_pb2 import EntitySpec as EntitySpecProto
@@ -330,24 +327,13 @@
         "mocked_client",
         [pytest.lazy_fixture("mock_client"), pytest.lazy_fixture("secure_mock_client")],
     )
-<<<<<<< HEAD
-    def test_list_features(self, mocked_client, mocker):
-=======
     def test_list_feature_sets(self, mocked_client, mocker):
->>>>>>> a5bd8775
         mocker.patch.object(
             mocked_client,
             "_core_service_stub",
             return_value=Core.CoreServiceStub(grpc.insecure_channel("")),
         )
 
-<<<<<<< HEAD
-        feature1_proto = FeatureSpecProto(
-            name="feature_1", value_type=ValueProto.ValueType.FLOAT
-        )
-        feature2_proto = FeatureSpecProto(
-            name="feature_2", value_type=ValueProto.ValueType.STRING
-=======
         feature_set_1_proto = FeatureSetProto(
             spec=FeatureSetSpecProto(
                 project="test",
@@ -373,37 +359,10 @@
                     )
                 ],
             )
->>>>>>> a5bd8775
         )
 
         mocker.patch.object(
             mocked_client._core_service_stub,
-<<<<<<< HEAD
-            "ListFeatures",
-            return_value=ListFeaturesResponse(
-                features={
-                    "driver_car:feature_1": feature1_proto,
-                    "driver_car:feature_2": feature2_proto,
-                }
-            ),
-        )
-
-        features = mocked_client.list_features_by_ref(project="test")
-        assert len(features) == 2
-
-        ref_str_list = []
-        feature_name_list = []
-        feature_dtype_list = []
-        for ref_str, feature_proto in features.items():
-            ref_str_list.append(ref_str)
-            feature_name_list.append(feature_proto.name)
-            feature_dtype_list.append(feature_proto.dtype)
-
-        assert (
-            set(ref_str_list) == set(["driver_car:feature_1", "driver_car:feature_2"])
-            and set(feature_name_list) == set(["feature_1", "feature_2"])
-            and set(feature_dtype_list) == set([ValueType.FLOAT, ValueType.STRING])
-=======
             "ListFeatureSets",
             return_value=ListFeatureSetsResponse(
                 feature_sets=[feature_set_1_proto, feature_set_2_proto]
@@ -423,7 +382,52 @@
             and feature_set.fields["feature_1"].name == "feature_1"
             and feature_set.fields["feature_1"].dtype == ValueType.FLOAT
             and len(feature_set.features) == 1
->>>>>>> a5bd8775
+        )
+
+    @pytest.mark.parametrize(
+        "mocked_client",
+        [pytest.lazy_fixture("mock_client"), pytest.lazy_fixture("secure_mock_client")],
+    )
+    def test_list_features(self, mocked_client, mocker):
+        mocker.patch.object(
+            mocked_client,
+            "_core_service_stub",
+            return_value=Core.CoreServiceStub(grpc.insecure_channel("")),
+        )
+
+        feature1_proto = FeatureSpecProto(
+            name="feature_1", value_type=ValueProto.ValueType.FLOAT
+        )
+        feature2_proto = FeatureSpecProto(
+            name="feature_2", value_type=ValueProto.ValueType.STRING
+        )
+
+        mocker.patch.object(
+            mocked_client._core_service_stub,
+            "ListFeatures",
+            return_value=ListFeaturesResponse(
+                features={
+                    "driver_car:feature_1": feature1_proto,
+                    "driver_car:feature_2": feature2_proto,
+                }
+            ),
+        )
+
+        features = mocked_client.list_features_by_ref(project="test")
+        assert len(features) == 2
+
+        ref_str_list = []
+        feature_name_list = []
+        feature_dtype_list = []
+        for ref_str, feature_proto in features.items():
+            ref_str_list.append(ref_str)
+            feature_name_list.append(feature_proto.name)
+            feature_dtype_list.append(feature_proto.dtype)
+
+        assert (
+            set(ref_str_list) == set(["driver_car:feature_1", "driver_car:feature_2"])
+            and set(feature_name_list) == set(["feature_1", "feature_2"])
+            and set(feature_dtype_list) == set([ValueType.FLOAT, ValueType.STRING])
         )
 
     @pytest.mark.parametrize(
